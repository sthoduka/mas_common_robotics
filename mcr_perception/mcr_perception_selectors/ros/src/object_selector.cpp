#include <mcr_perception_selectors/object_selector.h>
#include <mcr_perception_msgs/Object.h>

#include <geometry_msgs/PoseStamped.h>

#include <limits>
#include <math.h>
#include <stdlib.h>


ObjectSelector::ObjectSelector() : nh_("~"), object_name_received_(false), object_list_received_(false), event_in_received_(false)
{
    int selection_type = 0;
    nh_.param<int>("selection_type", selection_type, BY_NAME);

    object_selection_type_ =  static_cast<SelectionType>(selection_type);

    pub_event_out_ = nh_.advertise<std_msgs::String>("event_out", 1);
    pub_object_ = nh_.advertise<mcr_perception_msgs::Object>("output/object", 1);
    pub_object_pose_ = nh_.advertise<geometry_msgs::PoseStamped>("output/object_pose", 1);
    sub_object_list_ = nh_.subscribe("input/object_list", 1, &ObjectSelector::objectListCallback, this);
    sub_event_in_ = nh_.subscribe("event_in", 1, &ObjectSelector::eventCallback, this);

    ROS_INFO_STREAM("Selection type: " << object_selection_type_);

    if (object_selection_type_ == BY_NAME)
        sub_object_name_ = nh_.subscribe("input/object_name", 1, &ObjectSelector::objectNameCallback, this);
    else if (object_selection_type_ == RANDOM)
        srand(time(NULL));

    current_state_ = INIT;
}

ObjectSelector::~ObjectSelector()
{
    pub_event_out_.shutdown();
    pub_object_.shutdown();
    pub_object_pose_.shutdown();
    sub_object_list_.shutdown();
    sub_event_in_.shutdown();
    sub_object_name_.shutdown();
}

void ObjectSelector::objectNameCallback(const std_msgs::String::Ptr &msg)
{
    object_name_ = *msg;
    object_name_received_ = true;
}

void ObjectSelector::objectListCallback(const mcr_perception_msgs::ObjectList::Ptr &msg)
{
    object_list_ = msg;
    object_list_received_ = true;
}

void ObjectSelector::eventCallback(const std_msgs::String::Ptr &msg)
{
    event_in_ = *msg;
    event_in_received_ = true;
}

bool ObjectSelector::selectObjectByName(mcr_perception_msgs::Object &selected_object)
{
    if (!object_name_received_) {
        return false;
    }

    std_msgs::String event_out;
    std::vector<mcr_perception_msgs::Object>::iterator iter;

    for (iter = object_list_->objects.begin(); iter != object_list_->objects.end(); ++iter) {
        // selected object is erased from list
        if (object_name_.data == iter->name) {
            selected_object = *iter;
            object_list_->objects.erase(iter);

            return true;
        }
    }

    // the desired object is not available
    event_out.data = "e_not_found";
    pub_event_out_.publish(event_out);

    return false;
}

bool ObjectSelector::selectRandomObject(mcr_perception_msgs::Object &selected_object)
{
    int random_object_index = rand() % object_list_->objects.size();

    selected_object = object_list_->objects[random_object_index];
    object_list_->objects.erase(object_list_->objects.begin() + random_object_index);

    return true;
}

bool ObjectSelector::selectClosestObject(mcr_perception_msgs::Object &selected_object)
{
    double current_object_distance = 0.0;
    double closest_distance = std::numeric_limits<double>::max();
    std::vector<mcr_perception_msgs::Object>::iterator iter;
    std::vector<mcr_perception_msgs::Object>::iterator closest_object;

    // find closest object
    for (iter = object_list_->objects.begin(); iter != object_list_->objects.end(); ++iter) {
        // calculate Euclidean distance based on x, y, z
        current_object_distance = sqrt(pow(iter->pose.pose.position.x, 2) + pow(iter->pose.pose.position.y, 2) + pow(iter->pose.pose.position.z, 2));

        if (fabs(current_object_distance) < closest_distance) {
            closest_distance = fabs(current_object_distance);
            closest_object = iter;
        }
    }

<<<<<<< HEAD
    // "return" selected object
    selected_object = *closest_object; 

    // remove selected object from list
    object_list_->objects.erase(closest_object);

=======
    if (object_list_->objects.size() == 1)
	closest_object = object_list_->objects.begin();

    selected_object = *closest_object;
    object_list_->objects.erase(closest_object);
    
>>>>>>> f60f097e
    return true;
}


void ObjectSelector::update()
{
    bool object_selected = false;
    mcr_perception_msgs::Object object;
    std_msgs::String event_out;

    // check for received events change state accordingly
    if (event_in_received_) {
        if (event_in_.data == "e_trigger")
            current_state_ = IDLE;

        event_in_.data = "";
        event_in_received_ = false;
    }

    // only continue if state is IDLE or RUNNING
    if(current_state_ == INIT)
        return;

    // no list received
    if (!object_list_received_) {
        event_out.data = "e_no_object_list";
        pub_event_out_.publish(event_out);

        current_state_ = INIT;
        return;
    }

    // list is currently empty (i.e. all objects have been selected previously)
    if (object_list_->objects.empty()) {
        event_out.data = "e_no_objects";
        pub_event_out_.publish(event_out);

        current_state_ = INIT;
        return;
    }

    if (object_selection_type_ == BY_NAME)
        object_selected = selectObjectByName(object);
    else if (object_selection_type_ == RANDOM)
        object_selected = selectRandomObject(object);
    else if (object_selection_type_ == CLOSEST)
        object_selected = selectClosestObject(object);

    if (object_selected) {
        pub_object_.publish(object);
        pub_object_pose_.publish(object.pose);

        event_out.data = "e_selected";
        pub_event_out_.publish(event_out);

        current_state_ = INIT;
    }
}

int main(int argc, char **argv)
{
    ros::init(argc, argv, "object_selector");
    ros::NodeHandle nh("~");

    int frame_rate = 30;    // in Hz
    ObjectSelector object_selector;

    nh.param<int>("frame_rate", frame_rate, 30);
    ROS_INFO("node started");

    ros::Rate loop_rate(frame_rate);

    while (ros::ok()) {
        object_selector.update();
        loop_rate.sleep();
        ros::spinOnce();
    }

    return 0;
}<|MERGE_RESOLUTION|>--- conflicted
+++ resolved
@@ -113,21 +113,12 @@
         }
     }
 
-<<<<<<< HEAD
     // "return" selected object
     selected_object = *closest_object; 
 
     // remove selected object from list
     object_list_->objects.erase(closest_object);
 
-=======
-    if (object_list_->objects.size() == 1)
-	closest_object = object_list_->objects.begin();
-
-    selected_object = *closest_object;
-    object_list_->objects.erase(closest_object);
-    
->>>>>>> f60f097e
     return true;
 }
 
